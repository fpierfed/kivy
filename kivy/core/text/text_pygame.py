--- conflicted
+++ resolved
@@ -22,17 +22,12 @@
 class LabelPygame(LabelBase):
 
     def _get_font_id(self):
-<<<<<<< HEAD
-        return '|'.join([str(self.options[x]) for x
-            in ('font_size', 'font_name_r', 'bold', 'italic')])
-=======
         try:
             return '|'.join([unicode(self.options[x]) for x in
                              ('font_size', 'font_name_r', 'bold', 'italic')])
         except UnicodeDecodeError:
             return '|'.join([str(self.options[x]) for x in
                              ('font_size', 'font_name_r', 'bold', 'italic')])
->>>>>>> 07ad3a48
 
     def _get_font(self):
         fontid = self._get_font_id()
